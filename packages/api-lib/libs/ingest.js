--- conflicted
+++ resolved
@@ -31,32 +31,7 @@
       if (basePath) {
         urlPath = `${path.dirname(basePath)}/${link.href}`
       } else {
-<<<<<<< HEAD
         urlPath = `${path.dirname(self.href)}/${link.href}`
-=======
-        response = await limitedRead(urlPath)
-        count -= 1
-      }
-      const item = JSON.parse(response)
-      logger.debug(`Parsing ${item.id}`)
-      const isCollection = item.hasOwnProperty('extent')
-      if (item) {
-        const written = stream.write(item)
-        if (recursive && !(isCollection && collectionsOnly)) {
-          if (written && item) {
-            // eslint-disable-next-line
-            traverseLinks(item, urlPath, stream, root)
-          } else {
-            stream.once('drain', () => {
-              // eslint-disable-next-line
-              traverseLinks(item, urlPath, stream, root)
-            })
-          }
-        }
-      }
-      if ((count === 0 && !root) || (count === 0 && !recursive)) {
-        stream.push(null)
->>>>>>> e600f171
       }
     }
     if (isUrl(urlPath)) {
